/**
 * Various optimized collective implementations.
 */

#pragma once

#include <iostream>
#include <mpi.h>

#include "Al_config.hpp"
#include "base.hpp"
#include "tuning_params.hpp"

namespace Al {

/**
 * Abstract base class for all communicator objects.
 * Implementation note: Try to keep these lightweight.
 */
class Communicator {
 public:
  /** Basic empty constructor. */
  Communicator() {}
  /** Create a communicator based on an MPI communicator. */
  Communicator(MPI_Comm) {}
  /** Default copy constructor. */
  Communicator(const Communicator& other) = default;
  /** Default move constructor. */
  Communicator(Communicator&& other) = default;
  /** Default copy assignment operator. */
  Communicator& operator=(const Communicator& other) noexcept = default;
  /** Default move assignment operator. */
  Communicator& operator=(Communicator&& other) = default;

  /** Empty destructor. */
  virtual ~Communicator() noexcept {}
  /** Returns a copy of the concrete class. */
  virtual Communicator* copy() const = 0;
  /** Return the rank of the calling process in the communicator. */
  virtual int rank() const = 0;
  /** Return the number of processes in the communicator. */
  virtual int size() const = 0;
<<<<<<< HEAD
};

/**
 * Initialize Aluminum.
 * This must be called before any other calls to the library. It is safe to
 * call this multiple times.
 */
void Initialize(int& argc, char**& argv);
/**
 * Clean up Aluminum.
 * Do not make any further calls to the library after calling this.
 */
void Finalize();

/** Return true if Aluminum has been initialized. */
bool Initialized();

/**
 * Communicator for MPI-based collectives.
 */
class MPICommunicator : public Communicator {
 public:
  /** Default constructor; use MPI_COMM_WORLD. */
  MPICommunicator() : MPICommunicator(MPI_COMM_WORLD) {}
  /** Use a particular MPI communicator. */
  MPICommunicator(MPI_Comm comm_) : Communicator() {
    int flag;
    MPI_Initialized(&flag);
    if(flag){
      // Duplicate the communicator to avoid interference.
      MPI_Comm_dup(comm_, &comm);
      MPI_Comm_rank(comm, &rank_in_comm);
      MPI_Comm_size(comm, &size_of_comm);
      MPI_Comm_split_type(comm, MPI_COMM_TYPE_SHARED, 0, MPI_INFO_NULL,
                          &local_comm);
      MPI_Comm_rank(local_comm, &rank_in_local_comm);
      MPI_Comm_size(local_comm, &size_of_local_comm);
    }
  }

  virtual ~MPICommunicator() override {
    // TODO: Fix; can't do this after finalization.
    //MPI_Comm_free(&comm);
  }
  Communicator* copy() const override { return new MPICommunicator(comm); }
  int rank() const override { return rank_in_comm; }
  int size() const override { return size_of_comm; }

  MPI_Comm get_comm() const { return comm; }
  int local_rank() const { return rank_in_local_comm; }
  int local_size() const { return size_of_local_comm; }
  MPI_Comm get_local_comm() const { return local_comm; }
  int get_free_tag() { return free_tag++; }

 private:
  /** Associated MPI communicator. */
  MPI_Comm comm;
  /** Rank in comm. */
  int rank_in_comm;
  /** Size of comm. */
  int size_of_comm;
  /** Communicator for the local node. */
  MPI_Comm local_comm;
  /** Rank in the local communicator. */
  int rank_in_local_comm;
  /** Size of the local communicator. */
  int size_of_local_comm;
  /** Free tag for communication. */
  int free_tag = 1;
=======
  /** Return the rank of this process on the node it is on. */
  virtual int local_rank() const = 0;
  /** Return the number of processes in the communicator on the same node. */
  virtual int local_size() const = 0;
>>>>>>> f4fea9ca
};

/**
 * Perform an allreduce.
 * @param sendbuf Input data.
 * @param recvbuf Output data; should already be allocated.
 * @param count Length of sendbuf and recvbuf.
 * @param op The reduction operation to perform.
 * @param comm The communicator to reduce over.
 * @param algo Request a particular allreduce algorithm.
 */
template <typename Backend, typename T>
void Allreduce(const T* sendbuf, T* recvbuf, size_t count,
               ReductionOperator op, typename Backend::comm_type& comm,
               typename Backend::algo_type algo = Backend::algo_type::automatic) {
  Backend::template Allreduce<T>(sendbuf, recvbuf, count, op, comm, algo);
}

/**
 * Perform an in-place allreduce.
 * @param recvbuf Input and output data; input will be overwritten.
 * @param count Length of recvbuf.
 * @param op The reduction operation to perform.
 * @param comm The communicator to reduce over.
 * @param algo Request a particular allreduce algorithm.
 */
template <typename Backend, typename T>
void Allreduce(T* recvbuf, size_t count,
               ReductionOperator op, typename Backend::comm_type& comm,
               typename Backend::algo_type algo = Backend::algo_type::automatic) {
  Backend::template Allreduce<T>(recvbuf, count, op, comm, algo);
}

/**
 * Non-blocking version of Allreduce.
 * This returns immediately (i.e. does only local operations) and starts the
 * allreduce asynchronously. The request object is set to an opaque reference
 * for the allreduce, and can be checked using Test and Wait.
 * It is not safe to modify sendbuf or recvbuf until the request indicates that
 * the operation has completed.
 */
template <typename Backend, typename T>
void NonblockingAllreduce(
  const T* sendbuf, T* recvbuf, size_t count,
  ReductionOperator op,
  typename Backend::comm_type& comm,
  typename Backend::req_type& req,
  typename Backend::algo_type algo = Backend::algo_type::automatic) {
  Backend::template NonblockingAllreduce<T>(sendbuf, recvbuf, count, op,
                                            comm, req, algo);
}
/** In-place version of NonblockingAllreduce; same semantics apply. */
template <typename Backend, typename T>
void NonblockingAllreduce(
  T* recvbuf, size_t count,
  ReductionOperator op,
  typename Backend::comm_type& comm,
  typename Backend::req_type& req,
  typename Backend::algo_type algo = Backend::algo_type::automatic) {
  Backend::template NonblockingAllreduce<T>(recvbuf, count, op,
                                            comm, req, algo);
}

/**
 * Perform a reduction.
 * @param sendbuf Input data.
 * @param recvbuf Output data; should already be allocated.
 * @param count Length of sendbuf and recvbuf.
 * @param op The reduction operation to perform.
 * @param root The root of the reduction, which gets the final result.
 * @param comm The communicator to reduce over.
 * @param algo Request a particular reduction algorithm.
 */
template <typename Backend, typename T>
void Reduce(const T* sendbuf, T* recvbuf, size_t count,
            ReductionOperator op, int root, typename Backend::comm_type& comm,
            typename Backend::algo_type algo = Backend::algo_type::automatic) {
  Backend::template Reduce<T>(sendbuf, recvbuf, count, op, root, comm, algo);
}

/**
 * Perform an in-place reduction.
 * @param recvbuf Input and output data; input will be overwritten.
 * @param count Length of recvbuf.
 * @param op The reduction operation to perform.
 * @param root The root of the reduction, which gets the final result.
 * @param comm The communicator to reduce over.
 * @param algo Request a particular reduction algorithm.
 */
template <typename Backend, typename T>
void Reduce(T* recvbuf, size_t count,
            ReductionOperator op, int root, typename Backend::comm_type& comm,
            typename Backend::algo_type algo = Backend::algo_type::automatic) {
  Backend::template Reduce<T>( recvbuf, count, op, root, comm, algo);
}

/**
 * Non-blocking version of Reduce.
 * This returns immediately (i.e. does only local operations) and starts the
 * reduction asynchronously.
 * It is not safe to modify sendbuf or recvbuf until the request indicates that
 * the operation has completed.
 */
template <typename Backend, typename T>
void NonblockingReduce(
  const T* sendbuf, T* recvbuf, size_t count,
  ReductionOperator op,
  int root,
  typename Backend::comm_type& comm,
  typename Backend::req_type& req,
  typename Backend::algo_type algo = Backend::algo_type::automatic) {
  Backend::template NonblockingReduce<T>(sendbuf, recvbuf, count, op, root, comm, req, algo);
}

/** In-place version of NonblockingReduce; same semantics apply. */
template <typename Backend, typename T>
void NonblockingReduce(
  T* recvbuf, size_t count,
  ReductionOperator op,
  int root,
  typename Backend::comm_type& comm,
  typename Backend::req_type& req,
  typename Backend::algo_type algo = Backend::algo_type::automatic) {
  Backend::template NonblockingReduce<T>(recvbuf, count, op, root, comm, req, algo);
}

/**
 * Perform a reduce-scatter.
 * @param sendbuf Input data.
 * @param recvbuf Output data; should already be allocated.
 * @param count Length of recvbuf.
 * @param op The reduction operation to perform.
 * @param comm The communicator to reduce/scatter over.
 * @param algo Request a particular reduce-scatter algorithm.
 */
template <typename Backend, typename T>
void Reduce_scatter(const T* sendbuf, T* recvbuf, size_t *count,
            ReductionOperator op, typename Backend::comm_type& comm,
            typename Backend::algo_type algo = Backend::algo_type::automatic) {
  Backend::template Reduce_scatter<T>(sendbuf, recvbuf, count, op, comm, algo);
}

/**
 * Perform an in-place reduce-scatter.
 * @param recvbuf Input and output data; input will be overwritten.
 * @param count Length of data to be received.
 * @param op The reduction operation to perform.
 * @param comm The communicator to reduce/scatter over.
 * @param algo Request a particular reduce-scatter algorithm.
 */
template <typename Backend, typename T>
void Reduce_scatter(T* recvbuf, size_t *count,
            ReductionOperator op, typename Backend::comm_type& comm,
            typename Backend::algo_type algo = Backend::algo_type::automatic) {
  Backend::template Reduce_scatter<T>(recvbuf, count, op, comm, algo);
}

/**
 * Non-blocking version of Reduce_scatter.
 * This returns immediately (i.e. does only local operations) and starts the
 * reduce-scatter asynchronously.
 * It is not safe to modify sendbuf or recvbuf until the request indicates that
 * the operation has completed.
 */
template <typename Backend, typename T>
void NonblockingReduce_scatter(
  const T* sendbuf, T* recvbuf, size_t *count,
  ReductionOperator op,
  typename Backend::comm_type& comm,
  typename Backend::req_type& req,
  typename Backend::algo_type algo = Backend::algo_type::automatic) {
  Backend::template NonblockingReduce_scatter<T>(sendbuf, recvbuf, count, op, comm, req, algo);
}

/** In-place version of NonblockingReduce_scatter; same semantics apply. */
template <typename Backend, typename T>
void NonblockingReduce_scatter(
  T* recvbuf, size_t *count,
  ReductionOperator op,
  typename Backend::comm_type& comm,
  typename Backend::req_type& req,
  typename Backend::algo_type algo = Backend::algo_type::automatic) {
  Backend::template NonblockingReduce_scatter<T>(recvbuf, count, op, comm, req, algo);
}

/**
 * Perform an allgather.
 * @param sendbuf Input data.
 * @param recvbuf Output data; should already be allocated.
 * @param count Length of sendbuf.
 * @param comm The communicator to allgather over.
 * @param algo Request a particular allgather algorithm.
 */
template <typename Backend, typename T>
void Allgather(const T* sendbuf, T* recvbuf, size_t count,
               typename Backend::comm_type& comm,
               typename Backend::algo_type algo = Backend::algo_type::automatic) {
  Backend::template Allgather<T>(sendbuf, recvbuf, count, comm, algo);
}

/**
 * Perform an in-place allgather.
 * @param recvbuf Input and output data; input will be overwritten.
 * @param count Length of data to send.
 * @param comm The communicator to allgather over.
 * @param algo Request a particular allgather algorithm.
 */
template <typename Backend, typename T>
void Allgather(T* recvbuf, size_t count,
               typename Backend::comm_type& comm,
               typename Backend::algo_type algo = Backend::algo_type::automatic) {
  Backend::template Allgather<T>(recvbuf, count, comm, algo);
}

/**
 * Non-blocking version of allgather.
 * This returns immediately (i.e. does only local operations) and starts the
 * allgather asynchronously.
 * It is not safe to modify sendbuf or recvbuf until the request indicates that
 * the operation has completed.
 */
template <typename Backend, typename T>
void NonblockingAllgather(
  const T* sendbuf, T* recvbuf, size_t count,
  typename Backend::comm_type& comm,
  typename Backend::req_type& req,
  typename Backend::algo_type algo = Backend::algo_type::automatic) {
  Backend::template NonblockingAllgather<T>(sendbuf, recvbuf, count, comm, req, algo);
}

/** In-place version of NonblockingAllgather; same semantics apply. */
template <typename Backend, typename T>
void NonblockingAllgather(
  T* recvbuf, size_t count,
  typename Backend::comm_type& comm,
  typename Backend::req_type& req,
  typename Backend::algo_type algo = Backend::algo_type::automatic) {
  Backend::template NonblockingAllgather<T>(recvbuf, count, comm, req, algo);
}

// There are no in-place broadcast versions; it is always in-place.

/**
 * Perform a broadcast.
 * @param buf Data to send on root; received into on other processes.
 * @param count Length of buf.
 * @param root The root of the broadcast.
 * @param comm The communicator to broadcast over.
 * @param algo Request a particular broadcast algorithm.
 */
template <typename Backend, typename T>
void Bcast(T* buf,
           size_t count,
           int root,
           typename Backend::comm_type& comm,
           typename Backend::algo_type algo = Backend::algo_type::automatic) {
  Backend::template Bcast<T>(buf, count, root, comm, algo);
}

/**
 * Non-blocking version of Bcast.
 * This returns immediately (i.e. does only local operations) and starts the
 * broadcast asynchronously.
 * It is not safe to modify buf until the request indicates that the operation
 * has completed.
 */
template <typename Backend, typename T>
void NonblockingBcast(
  T* buf,
  size_t count,
  int root,
  typename Backend::comm_type& comm,
  typename Backend::req_type& req,
  typename Backend::algo_type algo = Backend::algo_type::automatic) {
  Backend::template NonblockingBcast<T>(buf,  count, root, comm, req, algo);
}

/**
 * Test whether req has completed or not, returning true if it has.
 */
template <typename Backend>
bool Test(typename Backend::req_type& req);
/** Wait until req has been completed. */
template <typename Backend>
void Wait(typename Backend::req_type& req);

}  // namespace Al

#include "mpi_impl.hpp"

#ifdef AL_HAS_NCCL
#include "nccl_impl.hpp"
#endif
#ifdef AL_HAS_MPI_CUDA
#include "mpi_cuda_impl.hpp"
#endif<|MERGE_RESOLUTION|>--- conflicted
+++ resolved
@@ -40,82 +40,10 @@
   virtual int rank() const = 0;
   /** Return the number of processes in the communicator. */
   virtual int size() const = 0;
-<<<<<<< HEAD
-};
-
-/**
- * Initialize Aluminum.
- * This must be called before any other calls to the library. It is safe to
- * call this multiple times.
- */
-void Initialize(int& argc, char**& argv);
-/**
- * Clean up Aluminum.
- * Do not make any further calls to the library after calling this.
- */
-void Finalize();
-
-/** Return true if Aluminum has been initialized. */
-bool Initialized();
-
-/**
- * Communicator for MPI-based collectives.
- */
-class MPICommunicator : public Communicator {
- public:
-  /** Default constructor; use MPI_COMM_WORLD. */
-  MPICommunicator() : MPICommunicator(MPI_COMM_WORLD) {}
-  /** Use a particular MPI communicator. */
-  MPICommunicator(MPI_Comm comm_) : Communicator() {
-    int flag;
-    MPI_Initialized(&flag);
-    if(flag){
-      // Duplicate the communicator to avoid interference.
-      MPI_Comm_dup(comm_, &comm);
-      MPI_Comm_rank(comm, &rank_in_comm);
-      MPI_Comm_size(comm, &size_of_comm);
-      MPI_Comm_split_type(comm, MPI_COMM_TYPE_SHARED, 0, MPI_INFO_NULL,
-                          &local_comm);
-      MPI_Comm_rank(local_comm, &rank_in_local_comm);
-      MPI_Comm_size(local_comm, &size_of_local_comm);
-    }
-  }
-
-  virtual ~MPICommunicator() override {
-    // TODO: Fix; can't do this after finalization.
-    //MPI_Comm_free(&comm);
-  }
-  Communicator* copy() const override { return new MPICommunicator(comm); }
-  int rank() const override { return rank_in_comm; }
-  int size() const override { return size_of_comm; }
-
-  MPI_Comm get_comm() const { return comm; }
-  int local_rank() const { return rank_in_local_comm; }
-  int local_size() const { return size_of_local_comm; }
-  MPI_Comm get_local_comm() const { return local_comm; }
-  int get_free_tag() { return free_tag++; }
-
- private:
-  /** Associated MPI communicator. */
-  MPI_Comm comm;
-  /** Rank in comm. */
-  int rank_in_comm;
-  /** Size of comm. */
-  int size_of_comm;
-  /** Communicator for the local node. */
-  MPI_Comm local_comm;
-  /** Rank in the local communicator. */
-  int rank_in_local_comm;
-  /** Size of the local communicator. */
-  int size_of_local_comm;
-  /** Free tag for communication. */
-  int free_tag = 1;
-=======
   /** Return the rank of this process on the node it is on. */
   virtual int local_rank() const = 0;
   /** Return the number of processes in the communicator on the same node. */
   virtual int local_size() const = 0;
->>>>>>> f4fea9ca
 };
 
 /**
