#pragma once

#include <algorithm>
#include <vector>
#include <numeric>

#include "internal.hpp"
#include "progress.hpp"
#include "mempool.hpp"

namespace Al {

/**
 * Communicator for MPI-based collectives.
 */
class MPICommunicator : public Communicator {
 public:
  /** Default constructor; use MPI_COMM_WORLD. */
  MPICommunicator() : MPICommunicator(MPI_COMM_WORLD) {}
  /** Use a particular MPI communicator. */
  MPICommunicator(MPI_Comm comm_) : Communicator() {
    // Duplicate the communicator to avoid interference.
    MPI_Comm_dup(comm_, &comm);
    MPI_Comm_rank(comm, &rank_in_comm);
    MPI_Comm_size(comm, &size_of_comm);
    MPI_Comm_split_type(comm, MPI_COMM_TYPE_SHARED, 0, MPI_INFO_NULL,
                        &local_comm);
    MPI_Comm_rank(local_comm, &rank_in_local_comm);
    MPI_Comm_size(local_comm, &size_of_local_comm);
  }
  virtual ~MPICommunicator() override {
    // TODO: Fix; can't do this after finalization.
    //MPI_Comm_free(&comm);
  }
  Communicator* copy() const override { return new MPICommunicator(comm); }
  int rank() const override { return rank_in_comm; }
  int size() const override { return size_of_comm; }
  MPI_Comm get_comm() const { return comm; }
  int local_rank() const override { return rank_in_local_comm; }
  int local_size() const override { return size_of_local_comm; }
  MPI_Comm get_local_comm() const { return local_comm; }
  int get_free_tag() { return free_tag++; }

 private:
  /** Associated MPI communicator. */
  MPI_Comm comm;
  /** Rank in comm. */
  int rank_in_comm;
  /** Size of comm. */
  int size_of_comm;
  /** Communicator for the local node. */
  MPI_Comm local_comm;
  /** Rank in the local communicator. */
  int rank_in_local_comm;
  /** Size of the local communicator. */
  int size_of_local_comm;
  /**
   * Free tag for communication.
   * This is used by non-blocking operations. No other operations should use
   * any tag greater than or equal to this one.
   * TODO: This could possibly wrap around.
   */
  int free_tag = 10;
};

namespace internal {
namespace mpi {

/** MPI initialization. */
void init(int& argc, char**& argv);
/** MPI finalization. */
void finalize();

/** Used to map types to the associated MPI datatype. */
template <typename T>
inline MPI_Datatype TypeMap();
template <> inline MPI_Datatype TypeMap<char>() { return MPI_CHAR; }
template <> inline MPI_Datatype TypeMap<signed char>() { return MPI_SIGNED_CHAR; }
template <> inline MPI_Datatype TypeMap<unsigned char>() { return MPI_UNSIGNED_CHAR; }
template <> inline MPI_Datatype TypeMap<short>() { return MPI_SHORT; }
template <> inline MPI_Datatype TypeMap<unsigned short>() { return MPI_UNSIGNED_SHORT; }
template <> inline MPI_Datatype TypeMap<int>() { return MPI_INT; }
template <> inline MPI_Datatype TypeMap<unsigned int>() { return MPI_UNSIGNED; }
template <> inline MPI_Datatype TypeMap<long int>() { return MPI_LONG_INT; }
template <> inline MPI_Datatype TypeMap<unsigned long int>() { return MPI_UNSIGNED_LONG; }
template <> inline MPI_Datatype TypeMap<long long int>() { return MPI_LONG_LONG_INT; }
template <> inline MPI_Datatype TypeMap<unsigned long long int>() { return MPI_UNSIGNED_LONG_LONG; }
template <> inline MPI_Datatype TypeMap<float>() { return MPI_FLOAT; }
template <> inline MPI_Datatype TypeMap<double>() { return MPI_DOUBLE; }
template <> inline MPI_Datatype TypeMap<long double>() { return MPI_LONG_DOUBLE; }

/** True if count elements can be sent by MPI. */
inline bool check_count_fits_mpi(size_t count) {
  return count <= static_cast<size_t>(std::numeric_limits<int>::max());
}
/** Throw an exception if count elements cannot be sent by MPI. */
inline void assert_count_fits_mpi(size_t count) {
  if (!check_count_fits_mpi(count)) {
    throw_al_exception("Message count too large for MPI");
  }
}

/** Basic sum reduction. */
template <typename T>
void sum_reduction(const T* src, T* dest, size_t count) {
#if AL_MPI_USE_OPENMP
  if (count >= AL_MPI_MULTITHREAD_SUM_THRESH) {
    #pragma omp parallel for
    for (size_t i = 0; i < count; ++i) {
      dest[i] += src[i];
    }
  } else {
    for (size_t i = 0; i < count; ++i) {
      dest[i] += src[i];
    }
  }
#else
  for (size_t i = 0; i < count; ++i) {
    dest[i] += src[i];
  }
#endif
}
/** Basic prod reduction. */
template <typename T>
void prod_reduction(const T* src, T* dest, size_t count) {
#if AL_MPI_USE_OPENMP
  if (count >= AL_MPI_MULTITHREAD_PROD_THRESH) {
    #pragma omp parallel for
    for (size_t i = 0; i < count; ++i) {
      dest[i] *= src[i];
    }
  } else {
    for (size_t i = 0; i < count; ++i) {
      dest[i] *= src[i];
    }
  }
#else
  for (size_t i = 0; i < count; ++i) {
    dest[i] *= src[i];
  }
#endif
}
/** Basic min reduction. */
template <typename T>
void min_reduction(const T* src, T* dest, size_t count) {
#if AL_MPI_USE_OPENMP
  if (count >= AL_MPI_MULTITHREAD_MINMAX_THRESH) {
    #pragma omp parallel for
    for (size_t i = 0; i < count; ++i) {
      dest[i] = std::min(dest[i], src[i]);
    }
  } else {
    for (size_t i = 0; i < count; ++i) {
      dest[i] = std::min(dest[i], src[i]);
    }
  }
#else
  for (size_t i = 0; i < count; ++i) {
    dest[i] = std::min(dest[i], src[i]);
  }
#endif
}
/** Basic max reduction. */
template <typename T>
void max_reduction(const T* src, T* dest, size_t count) {
#if AL_MPI_USE_OPENMP
  if (count >= AL_MPI_MULTITHREAD_MINMAX_THRESH) {
    #pragma omp parallel for
    for (size_t i = 0; i < count; ++i) {
      dest[i] = std::max(dest[i], src[i]);
    }
  } else {
    for (size_t i = 0; i < count; ++i) {
      dest[i] = std::max(dest[i], src[i]);
    }
  }
#else
  for (size_t i = 0; i < count; ++i) {
    dest[i] = std::max(dest[i], src[i]);
  }
#endif
}
/** Basic logical OR reduction. */
template <typename T>
void lor_reduction(const T* src, T* dest, size_t count) {
#if AL_MPI_USE_OPENMP
  if (count >= AL_MPI_MULTITHREAD_LOGICAL_THRESH) {
    #pragma omp parallel for
    for (size_t i = 0; i < count; ++i) {
      dest[i] = src[i] || dest[i];
    }
  } else {
    for (size_t i = 0; i < count; ++i) {
      dest[i] = src[i] || dest[i];
    }
  }
#else
  for (size_t i = 0; i < count; ++i) {
    dest[i] = src[i] || dest[i];
  }
#endif
}
/** Basic logical AND reduction. */
template <typename T>
void land_reduction(const T* src, T* dest, size_t count) {
#if AL_MPI_USE_OPENMP
  if (count >= AL_MPI_MULTITHREAD_LOGICAL_THRESH) {
    #pragma omp parallel for
    for (size_t i = 0; i < count; ++i) {
      dest[i] = src[i] && dest[i];
    }
  } else {
    for (size_t i = 0; i < count; ++i) {
      dest[i] = src[i] && dest[i];
    }
  }
#else
  for (size_t i = 0; i < count; ++i) {
    dest[i] = src[i] && dest[i];
  }
#endif
}
/** Basic logical XOR reduction. */
template <typename T>
void lxor_reduction(const T* src, T* dest, size_t count) {
#if AL_MPI_USE_OPENMP
  if (count >= AL_MPI_MULTITHREAD_LOGICAL_THRESH) {
    #pragma omp parallel for
    for (size_t i = 0; i < count; ++i) {
      dest[i] = !src[i] != !dest[i];
    }
  } else {
    for (size_t i = 0; i < count; ++i) {
      dest[i] = !src[i] != !dest[i];
    }
  }
#else
  for (size_t i = 0; i < count; ++i) {
    dest[i] = !src[i] != !dest[i];
  }
#endif
}
/** Basic bitwise OR reduction. */
template <typename T>
void bor_reduction(const T* src, T* dest, size_t count) {
#if AL_MPI_USE_OPENMP
  if (count >= AL_MPI_MULTITHREAD_BITWISE_THRESH) {
    #pragma omp parallel for
    for (size_t i = 0; i < count; ++i) {
      dest[i] = src[i] | dest[i];
    }
  } else {
    for (size_t i = 0; i < count; ++i) {
      dest[i] = src[i] | dest[i];
    }
  }
#else
  for (size_t i = 0; i < count; ++i) {
    dest[i] = src[i] | dest[i];
  }
#endif
}
/** Basic bitwise AND reduction. */
template <typename T>
void band_reduction(const T* src, T* dest, size_t count) {
#if AL_MPI_USE_OPENMP
  if (count >= AL_MPI_MULTITHREAD_BITWISE_THRESH) {
    #pragma omp parallel for
    for (size_t i = 0; i < count; ++i) {
      dest[i] = src[i] & dest[i];
    }
  } else {
    for (size_t i = 0; i < count; ++i) {
      dest[i] = src[i] & dest[i];
    }
  }
#else
  for (size_t i = 0; i < count; ++i) {
    dest[i] = src[i] & dest[i];
  }
#endif
}
/** Basic bitwise XOR reduction. */
template <typename T>
void bxor_reduction(const T* src, T* dest, size_t count) {
#if AL_MPI_USE_OPENMP
  if (count >= AL_MPI_MULTITHREAD_BITWISE_THRESH) {
    #pragma omp parallel for
    for (size_t i = 0; i < count; ++i) {
      dest[i] = src[i] ^ dest[i];
    }
  } else {
    for (size_t i = 0; i < count; ++i) {
      dest[i] = src[i] ^ dest[i];
    }
  }
#else
  for (size_t i = 0; i < count; ++i) {
    dest[i] = src[i] ^ dest[i];
  }
#endif
}
// Binary operations are not supported on floating point types.
template <>
inline void bor_reduction<float>(const float*, float*, size_t) {
  throw_al_exception("BOR not supported for float");
}
template <>
inline void band_reduction<float>(const float*, float*, size_t) {
  throw_al_exception("BAND not supported for float");
}
template <>
inline void bxor_reduction<float>(const float*, float*, size_t) {
  throw_al_exception("BXOR not supported for float");
}
template <>
inline void bor_reduction<double>(const double*, double*, size_t) {
  throw_al_exception("BOR not supported for double");
}
template <>
inline void band_reduction<double>(const double*, double*, size_t) {
  throw_al_exception("BAND not supported for double");
}
template <>
inline void bxor_reduction<double>(const double*, double*, size_t) {
  throw_al_exception("BXOR not supported for double");
}

/** Return the associated reduction function for an operator. */
template <typename T>
inline std::function<void(const T*, T*, size_t)> ReductionMap(
  ReductionOperator op) {
  switch (op) {
  case ReductionOperator::sum:
    return sum_reduction<T>;
  case ReductionOperator::prod:
    return prod_reduction<T>;
  case ReductionOperator::min:
    return min_reduction<T>;
  case ReductionOperator::max:
    return max_reduction<T>;
  case ReductionOperator::lor:
    return lor_reduction<T>;
  case ReductionOperator::land:
    return land_reduction<T>;
  case ReductionOperator::lxor:
    return lxor_reduction<T>;
  case ReductionOperator::bor:
    return bor_reduction<T>;
  case ReductionOperator::band:
    return band_reduction<T>;
  case ReductionOperator::bxor:
    return bxor_reduction<T>;
  default:
    throw_al_exception("Reduction operator not supported");
  }
}

/** Convert a ReductionOperator to the corresponding MPI_Op. */
inline MPI_Op ReductionOperator2MPI_Op(ReductionOperator op) {
  switch (op) {
  case ReductionOperator::sum:
    return MPI_SUM;
  case ReductionOperator::prod:
    return MPI_PROD;
  case ReductionOperator::min:
    return MPI_MIN;
  case ReductionOperator::max:
    return MPI_MAX;
  case ReductionOperator::lor:
    return MPI_LOR;
  case ReductionOperator::land:
    return MPI_LAND;
  case ReductionOperator::lxor:
    return MPI_LXOR;
  case ReductionOperator::bor:
    return MPI_BOR;
  case ReductionOperator::band:
    return MPI_BAND;
  case ReductionOperator::bxor:
    return MPI_BXOR;
  default:
    throw_al_exception("Reduction operator not supported");
  }
}

<<<<<<< HEAD
/** Convert a MPI_Op to ReductionOperator. */
inline ReductionOperator MPI_Op2ReductionOperator(MPI_Op op) {
  switch (op) {
  case MPI_SUM:
    return ReductionOperator::sum;
  case MPI_PROD:
    return ReductionOperator::prod;
  case MPI_MIN:
    return ReductionOperator::min;
  case MPI_MAX:
    return ReductionOperator::max;
  default:
    throw_al_exception("Reduction operator not supported");
  }
}
=======
/** Default tag for blocking operations. */
constexpr int default_tag = 0;
>>>>>>> f64b9cac

/** Base state class for MPI allreduces. */
template <typename T>
class MPIAlState : public AlState {
 public:
  MPIAlState(const T* sendbuf_, T* recvbuf_, size_t count_,
             ReductionOperator op_, Communicator& comm_,
             AlRequest req_) :
    AlState(req_), sendbuf(sendbuf_), recvbuf(recvbuf_), recv_to(nullptr),
    count(count_) {
    comm = dynamic_cast<MPICommunicator&>(comm_).get_comm();
    type = TypeMap<T>();
    reduction_op = ReductionMap<T>(op_);
    rank = comm_.rank();
    nprocs = comm_.size();
    tag = dynamic_cast<MPICommunicator&>(comm_).get_free_tag();
  }
  ~MPIAlState() override {
    if (recv_to != nullptr) {
      release_memory(recv_to);
    }
  }
  /**
   * Performs generic setup and checks.
   * If the allreduce is completed immediately, returns true.
   */
  virtual bool setup() {
    if (count == 0) {
      return true;  // Nothing to do.
    }
    assert_count_fits_mpi(count);
    if (sendbuf != IN_PLACE<T>()) {
      // Copy data to the receive buffer.
      std::copy_n(sendbuf, count, recvbuf);
    }
    if (nprocs == 1) {
      return true;  // Only needed to copy data.
    }
    return false;
  }
 protected:
  /** Local rank. */
  int rank;
  /** Number of processes in communicator. */
  int nprocs;
  /** Buffer to send from */
  const T* sendbuf;
  /** Buffer to receive to. */
  T* recvbuf;
  /** Temporary buffer for intermediate data. */
  T* recv_to;
  /** Number of elements in sendbuf/recvbuf. */
  size_t count;
  /** Communicator for the allreduce. */
  MPI_Comm comm;
  /** MPI datatype for T. */
  MPI_Datatype type;
  /** Reduction operator to use. */
  std::function<void(const T*, T*, size_t)> reduction_op;
  /**
   * Tag to use for MPI operations.
   * This is selected to avoid interference with other allreduces.
   */
  int tag;
  /** Requests for send_recv. */
  MPI_Request send_recv_reqs[2] = {MPI_REQUEST_NULL, MPI_REQUEST_NULL};

  /** Start a send/recv. */
  void start_send_recv(
    const void* send, int send_count, int dest,
    void* recv, int recv_count, int source) {
    MPI_Irecv(recv, recv_count, type, source, tag, comm, &(send_recv_reqs[0]));
    MPI_Isend(send, send_count, type, dest, tag, comm, &(send_recv_reqs[1]));
  }
  /** Return true if the outstanding send/recv has completed. */
  bool test_send_recv() {
    int flag;
    MPI_Testall(2, send_recv_reqs, &flag, MPI_STATUSES_IGNORE);
    return flag;
  }
};

/** Just call MPI_Allreduce directly. */
template <typename T>
void passthrough_allreduce(const T* sendbuf, T* recvbuf, size_t count,
                           ReductionOperator op, Communicator& comm) {
  MPI_Comm mpi_comm = dynamic_cast<MPICommunicator&>(comm).get_comm();
  MPI_Datatype type = TypeMap<T>();
  MPI_Op mpi_op = ReductionOperator2MPI_Op(op);
  if (sendbuf == IN_PLACE<T>()) {
    MPI_Allreduce(MPI_IN_PLACE, recvbuf, count, type, mpi_op, mpi_comm);
  } else {
    MPI_Allreduce(sendbuf, recvbuf, count, type, mpi_op, mpi_comm);
  }
}

template <typename T>
class MPIPassthroughAlState : public MPIAlState<T> {
 public:
  MPIPassthroughAlState(
    const T* sendbuf_, T* recvbuf_, size_t count_,
    ReductionOperator op_, Communicator& comm_, AlRequest req_) :
    MPIAlState<T>(sendbuf_, recvbuf_, count_, op_, comm_, req_) {
    mpi_op = ReductionOperator2MPI_Op(op_);
  }
  bool setup() override {
    // Don't need to call the parent. Just start the MPI allreduce.
    if (this->sendbuf == IN_PLACE<T>()) {
      MPI_Iallreduce(MPI_IN_PLACE, this->recvbuf, this->count, this->type,
                     mpi_op, this->comm, &mpi_req);
    } else {
      MPI_Iallreduce(this->sendbuf, this->recvbuf, this->count, this->type,
                     mpi_op, this->comm, &mpi_req);
    }
    return false;
  }
  bool step() override {
    int flag;
    MPI_Test(&mpi_req, &flag, MPI_STATUS_IGNORE);
    if (flag) {
      return true;
    }
    return false;
  }
 private:
  MPI_Op mpi_op;
  MPI_Request mpi_req;
};

/** Just call MPI_Iallreduce directly. */
template <typename T>
void nb_passthrough_allreduce(const T* sendbuf, T* recvbuf, size_t count,
                              ReductionOperator op, Communicator& comm,
                              AlRequest& req) {
  req = get_free_request();
  MPIPassthroughAlState<T>* state =
    new MPIPassthroughAlState<T>(
      sendbuf, recvbuf, count, op, comm, req);
  state->setup();
  ProgressEngine* pe = get_progress_engine();
  pe->enqueue(state);
}

/** Use a recursive-doubling algorithm to perform the allreduce. */
template <typename T>
void recursive_doubling_allreduce(const T* sendbuf, T* recvbuf, size_t count,
                                  ReductionOperator op, Communicator& comm,
                                  const int tag = default_tag) {
  if (count == 0) return;  // Nothing to do.
  assert_count_fits_mpi(count);
  int rank = comm.rank();
  int nprocs = comm.size();
  MPI_Comm mpi_comm = dynamic_cast<MPICommunicator&>(comm).get_comm();
  if (sendbuf != IN_PLACE<T>()) {
    // Copy our data into the receive buffer.
    std::copy_n(sendbuf, count, recvbuf);
  }
  if (nprocs == 1) return;  // Only needed to copy data.
  // TODO: Shared memory optimization.
  MPI_Datatype type = TypeMap<T>();
  unsigned int mask = 1;
  T* recv_to = get_memory<T>(count);
  auto reduction_op = ReductionMap<T>(op);
  // Check if we are in a non-power-of-2 case.
  // First find the nearest power-of-2 <= nprocs.
  int pow2 = 1;
  while (pow2 <= nprocs) pow2 <<= 1;
  pow2 >>= 1;
  int pow2_remainder = nprocs - pow2;
  int orig_rank = rank;
  if (rank < 2 * pow2_remainder) {
    // We have a non-power-of-2 number of processes (pow2_remainder > 0).
    // The *even* processes of rank < 2*pow2_remainder will send their data
    // to the odd processes, which will reduce it into their data.
    // The even processes will not participate until the end.
    // There is a power-of-2 number of remaining processes.
    if (rank % 2 == 0) {
      MPI_Send(recvbuf, count, type, rank + 1, tag, mpi_comm);
      rank = -1;  // Don't participate.
    } else {
      MPI_Recv(recv_to, count, type, rank - 1, tag, mpi_comm, MPI_STATUS_IGNORE);
      reduction_op(recv_to, recvbuf, count);
      rank /= 2;  // Change our rank.
    }
  } else {
    rank -= pow2_remainder;  // This is a NOP when nprocs is power-of-2.
  }
  while (rank != -1 && mask < static_cast<unsigned int>(pow2)) {
    // Need to get real rank.
    int adjusted_partner = rank ^ mask;
    int partner = (adjusted_partner < pow2_remainder) ?
      adjusted_partner * 2 + 1 :
      adjusted_partner + pow2_remainder;
    MPI_Sendrecv(recvbuf, count, type, partner, tag,
                 recv_to, count, type, partner, tag,
                 mpi_comm, MPI_STATUS_IGNORE);
    reduction_op(recv_to, recvbuf, count);
    mask <<= 1;
  }
  // In the non-power-of-2 case, the even ranks need to get their data.
  if (orig_rank < 2 * pow2_remainder) {
    if (orig_rank % 2 == 0) {
      MPI_Recv(recvbuf, count, type, orig_rank + 1, tag, mpi_comm,
               MPI_STATUS_IGNORE);
    } else {
      MPI_Send(recvbuf, count, type, orig_rank - 1, tag, mpi_comm);
    }
  }
  release_memory(recv_to);
}

template <typename T>
class MPIRecursiveDoublingAlState : public MPIAlState<T> {
 public:
  MPIRecursiveDoublingAlState(
    const T* sendbuf_, T* recvbuf_, size_t count_,
    ReductionOperator op_, Communicator& comm_, AlRequest req_) :
    MPIAlState<T>(sendbuf_, recvbuf_, count_, op_, comm_, req_) {}
  bool setup() override {
    bool r = MPIAlState<T>::setup();
    if (!r) {
      this->recv_to = get_memory<T>(this->count);
      // Check if we're in a non-power-of-2 case.
      while (pow2 <= this->nprocs) pow2 <<= 1;
      pow2 >>= 1;
      pow2_remainder = this->nprocs - pow2;
      adjusted_rank = this->rank;
      // Adjust rank and start a send/recv for the data if needed.
      if (this->rank < 2 * pow2_remainder) {
        if (this->rank % 2 == 0) {
          MPI_Isend(this->recvbuf, this->count, this->type, this->rank + 1,
                    this->tag, this->comm, &(this->send_recv_reqs[0]));
          adjusted_rank = -1;  // Don't participate.
        } else {
          MPI_Irecv(this->recv_to, this->count, this->type, this->rank - 1,
                    this->tag, this->comm, &(this->send_recv_reqs[0]));
          adjusted_rank /= 2;
        }
      } else {
        setup_comm_done = true;  // No send/recv on this process.
        adjusted_rank -= pow2_remainder;
      }
    }
    return r;
  }
  bool step() override {
    // Check the send/recv from setup, if any.
    if (!setup_comm_done) {
      if (this->test_send_recv()) {
        setup_comm_done = true;
        if (this->rank % 2) {
          // We received, need to reduce the data into our local buffer.
          this->reduction_op(this->recv_to, this->recvbuf, this->count);
        }
      } else {
        return false;
      }
    }
    // Complete final communication in the non-power-of-2 case.
    if (final_comm_started) {
      return this->test_send_recv();
    }
    if (adjusted_rank == -1) {
      // Just need to wait for data.
      MPI_Irecv(this->recvbuf, this->count, this->type, this->rank + 1,
                this->tag, this->comm, &(this->send_recv_reqs[0]));
      final_comm_started = true;
      return false;
    }
    bool test = this->test_send_recv();
    if (started && test) {
      // Send completed, reduce and update state.
      this->reduction_op(this->recv_to, this->recvbuf, this->count);
      mask <<= 1;
      if (mask >= static_cast<unsigned int>(pow2)) {
        // Done, but in the non-power-of-2 case we need to send to our partner.
        if (this->rank < 2 * pow2_remainder) {
          MPI_Isend(this->recvbuf, this->count, this->type, this->rank - 1,
                    this->tag, this->comm, &(this->send_recv_reqs[0]));
          final_comm_started = true;
          return false;
        } else {
          return true;
        }
      }
    }
    if (test) {
      // Compute the real rank to send to.
      const int adjusted_partner = this->adjusted_rank ^ mask;
      const int partner = (adjusted_partner < pow2_remainder) ?
        adjusted_partner * 2 + 1 :
        adjusted_partner + pow2_remainder;
      this->start_send_recv(this->recvbuf, this->count, partner,
                            this->recv_to, this->count, partner);
      started = true;
    }
    return false;
  }
 private:
  /** Mask for computing partners in each step. */
  unsigned int mask = 1;
  /** Whether communication has started. */
  bool started = false;
  /** Whether the send/recv from non-power-of-2 setup has completed. */
  bool setup_comm_done = false;
  /** Whether the final send/recv from the non-power-of-2 case has started. */
  bool final_comm_started = false;
  /** Nearest power-of-2 <= nprocs. */
  int pow2 = 1;
  /** Processes left over in the non-power-of-2 case. */
  int pow2_remainder = 0;
  /**
   * Process's adjusted rank for the non-power-of-2 case.
   * This is equal to rank if nprocs is a power of 2.
   */
  int adjusted_rank = -1;
};

/** Non-blocking recursive-doubling allreduce. */
template <typename T>
void nb_recursive_doubling_allreduce(const T* sendbuf, T* recvbuf, size_t count,
                                     ReductionOperator op, Communicator& comm,
                                     AlRequest& req) {
  req = get_free_request();
  MPIRecursiveDoublingAlState<T>* state =
    new MPIRecursiveDoublingAlState<T>(
      sendbuf, recvbuf, count, op, comm, req);
  if (state->setup()) {
    req = NULL_REQUEST;
    return;
  }
  ProgressEngine* pe = get_progress_engine();
  pe->enqueue(state);
}

/** Use a ring-based reduce-scatter then allgather to perform the allreduce. */
template <typename T>
void ring_allreduce(const T* sendbuf, T* recvbuf, size_t count,
                    ReductionOperator op, Communicator& comm, const bool bidir,
                    const size_t num_rings, const int tag = default_tag) {
  if (count == 0) return;  // Nothing to do.
  if (num_rings != 1) {
    throw_al_exception("Multiple rings not yet supported");
  }
  const size_t bidir_cnt = bidir ? 2 : 1;
  assert_count_fits_mpi(count);
  int rank = comm.rank();
  int nprocs = comm.size();
  MPI_Comm mpi_comm = dynamic_cast<MPICommunicator&>(comm).get_comm();
  if (sendbuf != IN_PLACE<T>()) {
    // Copy our data into the receive buffer.
    std::copy_n(sendbuf, count, recvbuf);
  }
  if (nprocs == 1) return;  // Only needed to copy data.
  // Compute the slices of data to be moved in each ring.
  const size_t num_slices = nprocs * num_rings * bidir_cnt;
  const size_t size_per_msg = count / num_slices;
  size_t remainder = count % num_slices;
  // Indexing: [ring][dir][proc]
  std::vector<std::vector<std::vector<size_t>>> slice_lengths(num_rings);
  std::vector<std::vector<std::vector<size_t>>> slice_ends(num_rings);
  size_t cur_len = 0;
  for (size_t i = 0; i < num_rings; ++i) {
    slice_lengths[i].resize(bidir_cnt);
    slice_ends[i].resize(bidir_cnt);
    for (size_t j = 0; j < bidir_cnt; ++j) {
      slice_lengths[i][j].resize(nprocs, size_per_msg);
      // Add in the remainder as needed.
      const size_t to = std::min(static_cast<size_t>(nprocs), remainder);
      for (size_t k = 0; k < to; ++k) {
        slice_lengths[i][j][k] += 1;
      }
      remainder -= to;
      slice_ends[i][j].resize(nprocs);
      // Compute the end location of each slice, in absolute terms.
      for (size_t k = 0; k < static_cast<size_t>(nprocs); ++k) {
        cur_len += slice_lengths[i][j][k];
        slice_ends[i][j][k] = cur_len;
      }
    }
  }
  // Temporary buffers for receiving. Indexing: [ring][dir]
  std::vector<std::vector<T*>> recv_to(num_rings);
  for (size_t i = 0; i < num_rings; ++i) {
    recv_to[i].resize(bidir_cnt);
    for (size_t j = 0; j < bidir_cnt; ++j) {
      recv_to[i][j] = get_memory<T>(slice_lengths[0][0][0]);
    }
  }
  // Compute sources (left) and destinations (right) for the rings.
  // Indexing: [ring][dir]
  // TODO: Compute ranks for num_rings > 1.
  std::vector<std::vector<int>> srcs(num_rings);
  for (size_t i = 0; i < num_rings; ++i) srcs[i].resize(bidir_cnt);
  srcs[0][0] = (rank - 1 + nprocs) % nprocs;
  std::vector<std::vector<int>> dsts(num_rings);
  for (size_t i = 0; i < num_rings; ++i) dsts[i].resize(bidir_cnt);
  dsts[0][0] = (rank + 1) % nprocs;
  if (bidir) {
    srcs[0][1] = (rank + 1) % nprocs;
    dsts[0][1] = (rank - 1 + nprocs) % nprocs;
  }
  // This is used to determine how the slices are moved through based on the
  // direction and step.
  const int step_direction[2] = {-1, 1};
  MPI_Datatype type = TypeMap<T>();
  auto reduction_op = ReductionMap<T>(op);
  // TODO: Merge RS/AG steps so the RS doesn't have to complete on every ring
  // before the AG starts.
  // Ring reduce-scatter.
  const size_t num_transfers = num_rings * bidir_cnt * (nprocs - 1);
  size_t completed_transfers = 0;
  // Needs to be contiguous.
  std::vector<MPI_Request> reqs(num_rings * bidir_cnt * 2, MPI_REQUEST_NULL);
  // Current step of each ring/direction.
  std::vector<std::vector<int>> steps(num_rings);
  for (size_t i = 0; i < num_rings; ++i) steps[i].resize(bidir_cnt, 0);
  // Start the first transfers.
  for (size_t ring = 0; ring < num_rings; ++ring) {
    for (size_t dir = 0; dir < bidir_cnt; ++dir) {
      size_t req_idx = ring*num_rings + dir*2;
      // Determine the slices being sent and received.
      const int send_idx = rank;
      const int recv_idx = (rank + step_direction[dir] + nprocs) % nprocs;
      const T* to_send = recvbuf + (slice_ends[ring][dir][send_idx] -
                                    slice_lengths[ring][dir][send_idx]);
      MPI_Irecv(recv_to[ring][dir], slice_lengths[ring][dir][recv_idx],
                type, srcs[ring][dir], tag, mpi_comm, &(reqs[req_idx]));
      MPI_Isend(to_send, slice_lengths[ring][dir][send_idx], type,
                dsts[ring][dir], tag, mpi_comm, &(reqs[req_idx+1]));
    }
  }
  while (completed_transfers < num_transfers) {
    int idx;
    MPI_Waitany(reqs.size(), reqs.data(), &idx, MPI_STATUS_IGNORE);
    // Determine what completed.
    const int ring = idx / (bidir_cnt*2);
    const int dir = (idx - ring*num_rings) / 2;
    const int sendrecv = idx % 2;  // Whether this was a send or a receive.
    const int req_idx = ring*num_rings + dir*2;
    if (sendrecv == 0) {
      // Recv completed.
      const int recv_idx =
        (rank + step_direction[dir]*(steps[ring][dir] + 1) + nprocs) % nprocs;
      reduction_op(recv_to[ring][dir], recvbuf +
                   (slice_ends[ring][dir][recv_idx] -
                    slice_lengths[ring][dir][recv_idx]),
                   slice_lengths[ring][dir][recv_idx]);
    }
    // Check if this step is done.
    if (reqs[req_idx] == MPI_REQUEST_NULL &&
        reqs[req_idx+1] == MPI_REQUEST_NULL) {
      // Update counters.
      ++completed_transfers;
      ++steps[ring][dir];
      if (steps[ring][dir] < nprocs - 1) {
        // Start next set of transfers.
        const int send_idx =
          (rank + step_direction[dir]*steps[ring][dir] + nprocs) % nprocs;
        const int recv_idx =
          (rank + step_direction[dir]*(steps[ring][dir] + 1) + nprocs) % nprocs;
        const T* to_send = recvbuf + (slice_ends[ring][dir][send_idx] -
                                      slice_lengths[ring][dir][send_idx]);
        MPI_Irecv(recv_to[ring][dir], slice_lengths[ring][dir][recv_idx],
                  type, srcs[ring][dir], tag, mpi_comm, &(reqs[req_idx]));
        MPI_Isend(to_send, slice_lengths[ring][dir][send_idx], type,
                  dsts[ring][dir], tag, mpi_comm, &(reqs[req_idx+1]));
      }
    }
  }
  // Ring allgather.
  // Reset steps/transfers.
  completed_transfers = 0;
  for (size_t i = 0; i < num_rings; ++i) {
    for (size_t j = 0; j < bidir_cnt; ++j) {
      steps[i][j] = 0;
    }
  }
  // No temporary buffer is needed here: Receive directly into recvbuf.
  // Start the first transfers.
  for (size_t ring = 0; ring < num_rings; ++ring) {
    for (size_t dir = 0; dir < bidir_cnt; ++dir) {
      size_t req_idx = ring*num_rings + dir*2;
      //const int send_idx = (rank + 1) % nprocs;
      const int send_idx = (rank - step_direction[dir] + nprocs) % nprocs;
      const int recv_idx = rank;
      const T* to_send = recvbuf + (slice_ends[ring][dir][send_idx] -
                                    slice_lengths[ring][dir][send_idx]);
      MPI_Irecv(recvbuf + (slice_ends[ring][dir][recv_idx]
                           - slice_lengths[ring][dir][recv_idx]),
                slice_lengths[ring][dir][recv_idx],
                type, srcs[ring][dir], tag, mpi_comm, &(reqs[req_idx]));
      MPI_Isend(to_send, slice_lengths[ring][dir][send_idx], type,
                dsts[ring][dir], tag, mpi_comm, &(reqs[req_idx+1]));
    }
  }
  while (completed_transfers < num_transfers) {
    int idx;
    MPI_Waitany(reqs.size(), reqs.data(), &idx, MPI_STATUS_IGNORE);
    // Determine what completed.
    const int ring = idx / (bidir_cnt*2);
    const int dir = (idx - ring*num_rings) / 2;
    const int req_idx = ring*num_rings + dir*2;
    // Check if this step is done.
    if (reqs[req_idx] == MPI_REQUEST_NULL &&
        reqs[req_idx+1] == MPI_REQUEST_NULL) {
      // Update counters.
      ++completed_transfers;
      ++steps[ring][dir];
      if (steps[ring][dir] < nprocs - 1) {
        // Start next set of transfers.
        const int send_idx =
          (rank + step_direction[dir]*(steps[ring][dir] - 1) + nprocs) % nprocs;
        const int recv_idx =
          (rank + step_direction[dir]*steps[ring][dir] + nprocs) % nprocs;
        const T* to_send = recvbuf + (slice_ends[ring][dir][send_idx] -
                                      slice_lengths[ring][dir][send_idx]);
        MPI_Irecv(recvbuf + (slice_ends[ring][dir][recv_idx]
                             - slice_lengths[ring][dir][recv_idx]),
                  slice_lengths[ring][dir][recv_idx],
                  type, srcs[ring][dir], tag, mpi_comm, &(reqs[req_idx]));
        MPI_Isend(to_send, slice_lengths[ring][dir][send_idx], type,
                  dsts[ring][dir], tag, mpi_comm, &(reqs[req_idx+1]));
      }
    }
  }
  // Release temporary receive buffers.
  for (size_t i = 0; i < num_rings; ++i) {
    for (size_t j = 0; j < bidir_cnt; ++j) {
      release_memory(recv_to[i][j]);
    }
  }
}

template <typename T>
class MPIRingAlState : public MPIAlState<T> {
 public:
  MPIRingAlState(
    const T* sendbuf_, T* recvbuf_, size_t count_,
    ReductionOperator op_, Communicator& comm_, AlRequest req_) :
    MPIAlState<T>(sendbuf_, recvbuf_, count_, op_, comm_, req_) {}
  bool setup() override {
    bool r = MPIAlState<T>::setup();
    if (!r) {
      // Compute slices of data to be moved.
      const size_t size_per_rank = this->count / this->nprocs;
      const size_t remainder = this->count % this->nprocs;
      slice_lengths.resize(this->nprocs, size_per_rank);
      // Add in the remainder as evenly as possible.
      for (size_t i = 0; i < remainder; ++i) {
        slice_lengths[i] += 1;
      }
      slice_ends.resize(this->nprocs);
      std::partial_sum(slice_lengths.begin(), slice_lengths.end(),
                       slice_ends.begin());
      this->recv_to = get_memory<T>(slice_lengths[0]);
      src = (this->rank - 1 + this->nprocs) % this->nprocs;
      dst = (this->rank + 1) % this->nprocs;
      ag_send_idx = (this->rank + 1) % this->nprocs;
    }
    return r;
  }
  bool step() override {
    if (phase == 0) {
      if (rs_step()) {
        // Switch to allgather for next step.
        phase = 1;
        started = false;
        cur_step = 0;
      }
      return false;
    } else {
      return ag_step();
    }
  }
 private:
  /** 0 == reduce-scatter, 1 == allgather. */
  int phase = 0;
  /** Whether communication has started. */
  bool started = false;
  /** Current step in either reduce-scatter or all-gather. */
  int cur_step = 0;
  /** Left partner/source for the ring. */
  int src;
  /** Right partner/destination for the ring. */
  int dst;
  /** Send index for the allgather. */
  int ag_send_idx;
  /** Lengths of each slice of data to be sent. */
  std::vector<size_t> slice_lengths;
  /** End of each slice of data to be send. */
  std::vector<size_t> slice_ends;
  bool rs_step() {
    bool test = this->test_send_recv();
    if (started && test) {
      // Send completed, reduce and update state.
      const int old_recv_idx = (this->rank - cur_step - 1 + this->nprocs) %
        this->nprocs;
      this->reduction_op(
        this->recv_to,
        this->recvbuf +
          (slice_ends[old_recv_idx] - slice_lengths[old_recv_idx]),
        slice_lengths[old_recv_idx]);
      ++cur_step;
      if (cur_step >= this->nprocs - 1) {
        return true;
      }
    }
    if (test) {
      const int send_idx = (this->rank - cur_step + this->nprocs) %
        this->nprocs;
      const int recv_idx = (this->rank - cur_step - 1 + this->nprocs) %
        this->nprocs;
      const T* to_send = this->recvbuf +
        (slice_ends[send_idx] - slice_lengths[send_idx]);
      this->start_send_recv(to_send, slice_lengths[send_idx], dst,
                            this->recv_to, slice_lengths[recv_idx], src);
      started = true;
    }
    return false;
  }
  bool ag_step() {
    bool test = this->test_send_recv();
    if (started && test) {
      // Update state.
      const int old_recv_idx = (this->rank - cur_step + this->nprocs) % this->nprocs;
      ag_send_idx = old_recv_idx;
      ++cur_step;
      if (cur_step >= this->nprocs - 1) {
        return true;
      }
    }
    if (test) {
      const int recv_idx = (this->rank - cur_step + this->nprocs) % this->nprocs;
      const T* to_send =
        this->recvbuf + (slice_ends[ag_send_idx] - slice_lengths[ag_send_idx]);
      this->start_send_recv(
        to_send, slice_lengths[ag_send_idx], dst,
        this->recvbuf + (slice_ends[recv_idx] - slice_lengths[recv_idx]),
        slice_lengths[recv_idx], src);
      started = true;
    }
    return false;
  }
};

/** Non-blocking ring allreduce. */
template <typename T>
void nb_ring_allreduce(const T* sendbuf, T* recvbuf, size_t count,
                       ReductionOperator op, Communicator& comm,
                       AlRequest& req) {
  req = get_free_request();
  MPIRingAlState<T>* state =
    new MPIRingAlState<T>(
      sendbuf, recvbuf, count, op, comm, req);
  if (state->setup()) {
    req = NULL_REQUEST;
    return;
  }
  ProgressEngine* pe = get_progress_engine();
  pe->enqueue(state);
}

/**
 * Use Rabenseifner's algorithm (recursive halving/doubling) to perform the
 * allreduce.
 */
template <typename T>
void rabenseifner_allreduce(const T* sendbuf, T* recvbuf, size_t count,
                            ReductionOperator op, Communicator& comm,
                            const int tag = default_tag) {
  if (count == 0) return;  // Nothing to do.
  assert_count_fits_mpi(count);
  int rank = comm.rank();
  int nprocs = comm.size();
  MPI_Comm mpi_comm = dynamic_cast<MPICommunicator&>(comm).get_comm();
  if (sendbuf != IN_PLACE<T>()) {
    // Copy our data into the receive buffer.
    std::copy_n(sendbuf, count, recvbuf);
  }
  if (nprocs == 1) return;  // Only needed to copy data.
  MPI_Datatype type = TypeMap<T>();
  auto reduction_op = ReductionMap<T>(op);
  // Check if we are in the non-power-of-2 case.
  // This works basically as with recursive-doubling.
  int pow2 = 1;
  while (pow2 <= nprocs) pow2 <<= 1;
  pow2 >>= 1;
  int pow2_remainder = nprocs - pow2;
  int orig_rank = rank;
  // Temporary buffer for receiving. In the non-power-of-2 case, we need a
  // larger buffer; otherwise we will receive at most half the data.
  T* recv_to = nullptr;
  if (rank < 2 * pow2_remainder) {
    if (rank % 2 == 0) {
      MPI_Send(recvbuf, count, type, rank + 1, tag, mpi_comm);
      rank = -1;  // Don't participate.
    } else {
      recv_to = get_memory<T>(count);
      MPI_Recv(recv_to, count, type, rank - 1, tag, mpi_comm, MPI_STATUS_IGNORE);
      reduction_op(recv_to, recvbuf, count);
      rank /= 2;
    }
  } else {
    rank -= pow2_remainder;
  }
  if (rank != -1) {
    // Compute the slices of data to be moved.
    const size_t size_per_rank = count / pow2;
    const size_t remainder = count % pow2;
    std::vector<size_t> slice_lengths(pow2, size_per_rank);
    // Add in the remainder as evenly as possible.
    for (size_t i = 0; i < remainder; ++i) {
      slice_lengths[i] += 1;
    }
    std::vector<size_t> slice_ends(pow2);
    std::partial_sum(slice_lengths.begin(), slice_lengths.end(),
                     slice_ends.begin());
    // Allocate temporary buffer if needed.
    if (recv_to == nullptr) {
      recv_to = get_memory<T>(slice_ends[pow2 / 2]);
    }
    // Do a recursive-halving reduce-scatter.
    unsigned int partner_mask = pow2 >> 1;
    // Used to compute the number of slices sent in a step.
    unsigned int slice_mask = 1;
    int send_idx = 0;  // Starting index for sending.
    int recv_idx = 0;  // Starting index for receiving.
    int last_idx = pow2;  // End of right-most region.
    while (partner_mask > 0) {
      // Compute the real rank.
      int adjusted_partner = rank ^ partner_mask;
      int partner = (adjusted_partner < pow2_remainder) ?
        adjusted_partner * 2 + 1 :
        adjusted_partner + pow2_remainder;
      // Compute the range of data to send and receive.
      size_t send_start, send_end, recv_start, recv_end;
      // The check is done on the adjusted partner rank.
      if (rank < adjusted_partner) {
        send_idx = recv_idx + pow2 / (slice_mask*2);
        send_start = slice_ends[send_idx] - slice_lengths[send_idx];
        send_end = slice_ends[last_idx - 1];
        recv_start = slice_ends[recv_idx] - slice_lengths[recv_idx];
        recv_end = slice_ends[send_idx - 1];
      } else {
        recv_idx = send_idx + pow2 / (slice_mask*2);
        send_start = slice_ends[send_idx] - slice_lengths[send_idx];
        send_end = slice_ends[recv_idx - 1];
        recv_start = slice_ends[recv_idx] - slice_lengths[recv_idx];
        recv_end = slice_ends[last_idx - 1];
      }
      MPI_Sendrecv(recvbuf + send_start, send_end - send_start, type, partner, tag,
                   recv_to, recv_end - recv_start, type, partner, tag,
                   mpi_comm, MPI_STATUS_IGNORE);
      reduction_op(recv_to, recvbuf + recv_start, recv_end - recv_start);
      // Update for the next iteration, except last_idx, which is needed by the
      // allgather.
      send_idx = recv_idx;
      partner_mask >>= 1;
      slice_mask <<= 1;
      if (partner_mask > 0) {
        last_idx = recv_idx + pow2 / slice_mask;
      }
    }
    // Do a recursive-doubling allgather.
    slice_mask >>= 1;
    partner_mask = 1;
    while (partner_mask < static_cast<unsigned int>(pow2)) {
      // Compute the real rank.
      int adjusted_partner = rank ^ partner_mask;
      int partner = (adjusted_partner < pow2_remainder) ?
        adjusted_partner * 2 + 1 :
        adjusted_partner + pow2_remainder;
      // The send/recv ranges are computed similarly to above.
      size_t send_start, send_end, recv_start, recv_end;
      // The check is done on the adjusted partner rank.
      if (rank < adjusted_partner) {
        // Except on the first iteration, update last_idx.
        if (slice_mask != static_cast<unsigned int>(pow2) / 2) {
          last_idx += pow2 / (slice_mask*2);
        }
        recv_idx = send_idx + pow2 / (slice_mask*2);
        send_start = slice_ends[send_idx] - slice_lengths[send_idx];
        send_end = slice_ends[recv_idx - 1];
        recv_start = slice_ends[recv_idx] - slice_lengths[recv_idx];
        recv_end = slice_ends[last_idx - 1];
      } else {
        recv_idx = send_idx - pow2 / (slice_mask*2);
        send_start = slice_ends[send_idx] - slice_lengths[send_idx];
        send_end = slice_ends[last_idx - 1];
        recv_start = slice_ends[recv_idx] - slice_lengths[recv_idx];
        recv_end = slice_ends[send_idx - 1];
      }
      MPI_Sendrecv(recvbuf + send_start, send_end - send_start, type, partner, tag,
                   recvbuf + recv_start, recv_end - recv_start, type, partner, tag,
                   mpi_comm, MPI_STATUS_IGNORE);
      // Update for next iteration.
      if (rank > adjusted_partner) {  // Check on adjusted partner.
        send_idx = recv_idx;
      }
      partner_mask <<= 1;
      slice_mask >>= 1;
    }
  }
  // Send the excluded ranks their data in the non-power-of-2 case.
  if (orig_rank < 2 * pow2_remainder) {
    if (orig_rank % 2 == 0) {
      MPI_Recv(recvbuf, count, type, orig_rank + 1, tag, mpi_comm,
               MPI_STATUS_IGNORE);
    } else {
      MPI_Send(recvbuf, count, type, orig_rank - 1, tag, mpi_comm);
    }
  }
  release_memory(recv_to);
}

template <typename T>
class MPIRabenseifnerAlState : public MPIAlState<T> {
 public:
  MPIRabenseifnerAlState(
    const T* sendbuf_, T* recvbuf_, size_t count_,
    ReductionOperator op_, Communicator& comm_, AlRequest req_) :
    MPIAlState<T>(sendbuf_, recvbuf_, count_, op_, comm_, req_) {}
  bool setup() override {
    bool r = MPIAlState<T>::setup();
    if (!r) {
      // Check if we're in the non-power-of-2 case.
      while (pow2 <= this->nprocs) pow2 <<= 1;
      pow2 >>= 1;
      pow2_remainder = this->nprocs - pow2;
      adjusted_rank = this->rank;
      this->recv_to = nullptr;  // Will allocate later.
      // Adjust rank and start a send/recv for data if needed.
      if (this->rank < 2 * pow2_remainder) {
        if (this->rank % 2 == 0) {
          MPI_Isend(this->recvbuf, this->count, this->type, this->rank + 1,
                    this->tag, this->comm, &(this->send_recv_reqs[0]));
          adjusted_rank = -1;  // Don't participate.
        } else {
          // Need to receive entire buffer.
          this->recv_to = get_memory<T>(this->count);
          MPI_Irecv(this->recv_to, this->count, this->type, this->rank - 1,
                    this->tag, this->comm, &(this->send_recv_reqs[0]));
          adjusted_rank /= 2;
        }
      } else {
        setup_comm_done = true;  // No send/recv on this process.
        adjusted_rank -= pow2_remainder;
      }
      if (adjusted_rank != -1) {
        // Compute slices of data to be moved.
        const size_t size_per_rank = this->count / pow2;
        const size_t remainder = this->count % pow2;
        slice_lengths.resize(pow2, size_per_rank);
        // Add in the remainder as evenly as possible.
        for (size_t i = 0; i < remainder; ++i) {
          slice_lengths[i] += 1;
        }
        slice_ends.resize(pow2);
        std::partial_sum(slice_lengths.begin(), slice_lengths.end(),
                         slice_ends.begin());
        // Receive at most half the data.
        if (this->recv_to == nullptr) {
          this->recv_to = get_memory<T>(slice_ends[pow2 / 2]);
        }
        partner_mask = pow2 >> 1;
        last_idx = pow2;
      }
    }
    return r;
  }
  bool step() override {
    // Complete setup communication, if any.
    if (!setup_comm_done) {
      if (this->test_send_recv()) {
        setup_comm_done = true;
        if (this->rank % 2) {
          // Received data, need to reduce it.
          this->reduction_op(this->recv_to, this->recvbuf, this->count);
        }
      } else {
        return false;
      }
    }
    // Complete final communication in the non-power-of-2 case.
    if (final_comm_started) {
      return this->test_send_recv();
    }
    if (adjusted_rank == -1) {
      // Just need to wait for data.
      MPI_Irecv(this->recvbuf, this->count, this->type, this->rank + 1,
                this->tag, this->comm, &(this->send_recv_reqs[0]));
      final_comm_started = true;
      return false;
    }
    if (phase == 0) {
      if (rs_step()) {
        // Switch to allgather for next step.
        phase = 1;
        started = false;
        slice_mask >>= 1;
        partner_mask = 1;
      }
      return false;
    } else {
      if (ag_step()) {
        // Done, but in the non-power-of-2 case we need to send to our partner.
        if (this->rank < 2 * pow2_remainder) {
          MPI_Isend(this->recvbuf, this->count, this->type, this->rank - 1,
                    this->tag, this->comm, &(this->send_recv_reqs[0]));
          final_comm_started = true;
          return false;
        } else {
          return true;
        }
      } else {
        return false;
      }
    }
  }
 private:
  /** 0 == reduce-scatter, 1 == allgather. */
  int phase = 0;
  /** Whether communication has started. */
  bool started = false;
  /** Whether the send/recv from non-power-of-2 setup has completed. */
  bool setup_comm_done = false;
  /** Whether the final send/recv from the non-power-of-2 case has started. */
  bool final_comm_started = false;
  /** Nearest power-of-2 <= nprocs. */
  int pow2 = 1;
  /** Processes left over in the non-power-of-2 case. */
  int pow2_remainder = 0;
  /**
   * Process's adjusted rank for the non-power-of-2 case.
   * This is equal to rank if nprocs is a power of 2.
   */
  int adjusted_rank = -1;
  /** Mask for computing the partner. */
  unsigned int partner_mask;
  /** Mask for computing the data slices to send. */
  unsigned int slice_mask = 1;
  /** Starting index for sending. */
  int send_idx = 0;
  /** Sending index for receiving. */
  int recv_idx = 0;
  /** End of the right-most chunks sent. */
  int last_idx;
  /** Lengths of each slice of data to be sent. */
  std::vector<size_t> slice_lengths;
  /** End of each slice of data to be send. */
  std::vector<size_t> slice_ends;
  bool rs_step() {
    bool test = this->test_send_recv();
    if (started && test) {
      const int adjusted_old_partner = this->adjusted_rank ^ partner_mask;
      size_t old_recv_start = slice_ends[recv_idx] - slice_lengths[recv_idx];
      size_t old_recv_end;
      if (adjusted_rank < adjusted_old_partner) {
        old_recv_end = slice_ends[send_idx - 1];
      } else {
        old_recv_end = slice_ends[last_idx - 1];
      }
      this->reduction_op(this->recv_to, this->recvbuf + old_recv_start,
                         old_recv_end - old_recv_start);
      send_idx = recv_idx;
      partner_mask >>= 1;
      slice_mask <<= 1;
      if (partner_mask == 0) {
        return true;
      }
      // This isn't updated on the last iteration.
      last_idx = recv_idx + pow2 / slice_mask;
    }
    if (test) {
      const int adjusted_partner = adjusted_rank ^ partner_mask;
      const int partner = (adjusted_partner < pow2_remainder) ?
        adjusted_partner * 2 + 1 :
        adjusted_partner + pow2_remainder;
      // Compute the range of data to send/receive.
      size_t send_start, send_end, recv_start, recv_end;
      if (adjusted_rank < adjusted_partner) {
        send_idx = recv_idx + pow2 / (slice_mask*2);
        send_start = slice_ends[send_idx] - slice_lengths[send_idx];
        send_end = slice_ends[last_idx - 1];
        recv_start = slice_ends[recv_idx] - slice_lengths[recv_idx];
        recv_end = slice_ends[send_idx - 1];
      } else {
        recv_idx = send_idx + pow2 / (slice_mask*2);
        send_start = slice_ends[send_idx] - slice_lengths[send_idx];
        send_end = slice_ends[recv_idx - 1];
        recv_start = slice_ends[recv_idx] - slice_lengths[recv_idx];
        recv_end = slice_ends[last_idx - 1];
      }
      this->start_send_recv(
        this->recvbuf + send_start, send_end - send_start, partner,
        this->recv_to, recv_end - recv_start, partner);
      started = true;
    }
    return false;
  }
  bool ag_step() {
    bool test = this->test_send_recv();
    if (started && test) {
      // Update state.
      const int adjusted_old_partner = adjusted_rank ^ partner_mask;
      if (adjusted_rank > adjusted_old_partner) {
        send_idx = recv_idx;
      }
      partner_mask <<= 1;
      slice_mask >>= 1;
      if (partner_mask >= static_cast<unsigned int>(pow2)) {
        return true;
      }
    }
    if (test) {
      const int adjusted_partner = adjusted_rank ^ partner_mask;
      const int partner = (adjusted_partner < pow2_remainder) ?
        adjusted_partner * 2 + 1 :
        adjusted_partner + pow2_remainder;
      // The send/recv ranges are computed similarly to above.
      size_t send_start, send_end, recv_start, recv_end;
      if (adjusted_rank < adjusted_partner) {
        // Except on the first iteration, update last_idx.
        if (slice_mask != static_cast<unsigned int>(pow2) / 2) {
          last_idx += pow2 / (slice_mask*2);
        }
        recv_idx = send_idx + pow2 / (slice_mask*2);
        send_start = slice_ends[send_idx] - slice_lengths[send_idx];
        send_end = slice_ends[recv_idx - 1];
        recv_start = slice_ends[recv_idx] - slice_lengths[recv_idx];
        recv_end = slice_ends[last_idx - 1];
      } else {
        recv_idx = send_idx - pow2 / (slice_mask*2);
        send_start = slice_ends[send_idx] - slice_lengths[send_idx];
        send_end = slice_ends[last_idx - 1];
        recv_start = slice_ends[recv_idx] - slice_lengths[recv_idx];
        recv_end = slice_ends[send_idx - 1];
      }
      this->start_send_recv(
        this->recvbuf + send_start, send_end - send_start, partner,
        this->recvbuf + recv_start, recv_end - recv_start, partner);
      started = true;
    }
    return false;
  }
};

/** Non-blocking Rabenseifner allreduce. */
template <typename T>
void nb_rabenseifner_allreduce(const T* sendbuf, T* recvbuf, size_t count,
                               ReductionOperator op, Communicator& comm,
                               AlRequest& req) {
  req = get_free_request();
  MPIRabenseifnerAlState<T>* state =
    new MPIRabenseifnerAlState<T>(
      sendbuf, recvbuf, count, op, comm, req);
  if (state->setup()) {
    req = NULL_REQUEST;
    return;
  }
  ProgressEngine* pe = get_progress_engine();
  pe->enqueue(state);
}

/**
 * Use a pairwise-exchange reduce-scatter and ring allgather to perform the
 * allreduce.
 */
template <typename T>
void pe_ring_allreduce(const T* sendbuf, T* recvbuf, size_t count,
                       ReductionOperator op, Communicator& comm,
                       const int tag = default_tag) {
  if (count == 0) return;  // Nothing to do.
  assert_count_fits_mpi(count);
  int rank = comm.rank();
  int nprocs = comm.size();
  MPI_Comm mpi_comm = dynamic_cast<MPICommunicator&>(comm).get_comm();
  if (sendbuf != IN_PLACE<T>()) {
    // Copy our data into the receive buffer.
    std::copy_n(sendbuf, count, recvbuf);
  }
  if (nprocs == 1) return;  // Only needed to copy data.
  // Compute the slices of data to be moved.
  const size_t size_per_rank = count / nprocs;
  const size_t remainder = count % nprocs;
  std::vector<size_t> slice_lengths(nprocs, size_per_rank);
  // Add in the remainder as evenly as possible.
  for (size_t i = 0; i < remainder; ++i) {
    slice_lengths[i] += 1;
  }
  std::vector<size_t> slice_ends(nprocs);
  std::partial_sum(slice_lengths.begin(), slice_lengths.end(),
                   slice_ends.begin());
  // Temporary buffer for receiving.
  T* recv_to = get_memory<T>(slice_lengths[0]);
  MPI_Datatype type = TypeMap<T>();
  auto reduction_op = ReductionMap<T>(op);
  // Do a pairwise-exchange reduce-scatter.
  for (int step = 1; step < nprocs; ++step) {
    // Compute source and destination for this step.
    const int src = (rank - step + nprocs) % nprocs;
    const int dst = (rank + step) % nprocs;
    const T* to_send = recvbuf + (slice_ends[dst] - slice_lengths[dst]);
    // Note: We always receive to our local chunk.
    MPI_Sendrecv(to_send, slice_lengths[dst], type, dst, tag,
                 recv_to, slice_lengths[rank], type, src, tag,
                 mpi_comm, MPI_STATUS_IGNORE);
    reduction_op(recv_to, recvbuf + (slice_ends[rank] - slice_lengths[rank]),
                 slice_lengths[rank]);
  }
  // Ring allgather.
  // No temporary buffer is needed here: Receive directly into recvbuf.
  // Compute source (left) and destination (right) for the ring.
  const int src = (rank - 1 + nprocs) % nprocs;
  const int dst = (rank + 1) % nprocs;
  int send_idx = rank;  // We accumulated our slice only.
  for (int step = 0; step < nprocs - 1; ++step) {
    // This computes the location the data should lie based on the current step.
    const int recv_idx = (rank - step - 1 + nprocs) % nprocs;
    const T* to_send = recvbuf + (slice_ends[send_idx] - slice_lengths[send_idx]);
    MPI_Sendrecv(to_send, slice_lengths[send_idx], type, dst, tag,
                 recvbuf + (slice_ends[recv_idx] - slice_lengths[recv_idx]),
                 slice_lengths[recv_idx], type, src, tag,
                 mpi_comm, MPI_STATUS_IGNORE);
    send_idx = recv_idx;  // Forward the data received.
  }
  release_memory(recv_to);
}

}  // namespace mpi
}  // namespace internal

/**
 * Supported allreduce algorithms.
 * This is used for requesting a particular algorithm. Use automatic to let the
 * library select for you.
 */
enum class AllreduceAlgorithm {
  automatic,
  mpi_passthrough,
  mpi_recursive_doubling,
  mpi_ring,
  mpi_rabenseifner,
  mpi_pe_ring,
  mpi_biring
};

/** Return a textual name for an MPI allreduce algorithm. */
inline std::string allreduce_name(AllreduceAlgorithm algo) {
  switch (algo) {
  case AllreduceAlgorithm::automatic:
    return "automatic";
  case AllreduceAlgorithm::mpi_passthrough:
    return "MPI passthrough";
  case AllreduceAlgorithm::mpi_recursive_doubling:
    return "MPI recursive doubling";
  case AllreduceAlgorithm::mpi_ring:
    return "MPI ring";
  case AllreduceAlgorithm::mpi_rabenseifner:
    return "MPI Rabenseifner";
  case AllreduceAlgorithm::mpi_pe_ring:
    return "MPI PE/ring";
  case AllreduceAlgorithm::mpi_biring:
    return "MPI biring";
  default:
    return "unknown";
  }
}

class MPIBackend {
 public:
  using algo_type = AllreduceAlgorithm;
  using comm_type = MPICommunicator;
  using req_type = int;
  static constexpr req_type null_req = internal::NULL_REQUEST;

  template <typename T>
  static void Allreduce(const T* sendbuf, T* recvbuf, size_t count,
                        ReductionOperator op, comm_type& comm,
                        algo_type algo,
                        const int tag = internal::mpi::default_tag) {
    if (algo == AllreduceAlgorithm::automatic) {
      // TODO: Better algorithm selection/performance model.
      // TODO: Make tuneable.
      if (count <= 1<<9) {
        algo = AllreduceAlgorithm::mpi_recursive_doubling;
      } else {
        algo = AllreduceAlgorithm::mpi_rabenseifner;
      }
    }
    switch (algo) {
      case AllreduceAlgorithm::mpi_passthrough:
        internal::mpi::passthrough_allreduce(sendbuf, recvbuf, count, op, comm);
        break;
      case AllreduceAlgorithm::mpi_recursive_doubling:
        internal::mpi::recursive_doubling_allreduce(
          sendbuf, recvbuf, count, op, comm, tag);
        break;
      case AllreduceAlgorithm::mpi_ring:
        internal::mpi::ring_allreduce(sendbuf, recvbuf, count, op, comm, false, 1, tag);
        break;
      case AllreduceAlgorithm::mpi_rabenseifner:
        internal::mpi::rabenseifner_allreduce(sendbuf, recvbuf, count, op, comm, tag);
        break;
      case AllreduceAlgorithm::mpi_pe_ring:
        internal::mpi::pe_ring_allreduce(sendbuf, recvbuf, count, op, comm, tag);
        break;
      case AllreduceAlgorithm::mpi_biring:
        internal::mpi::ring_allreduce(sendbuf, recvbuf, count, op, comm, true, 1, tag);
        break;
      default:
        throw_al_exception("Invalid algorithm for Allreduce");
    }
  }
  
  template <typename T>
  static void Allreduce(T* recvbuf, size_t count,
                        ReductionOperator op, comm_type& comm,
                        algo_type algo) {
    Allreduce(internal::IN_PLACE<T>(), recvbuf, count, op, comm, algo);
  }

  template <typename T>
  static void NonblockingAllreduce(
      const T* sendbuf, T* recvbuf, size_t count,
      ReductionOperator op,
      comm_type& comm,
      req_type& req,
      algo_type algo) {
    if (algo == AllreduceAlgorithm::automatic) {
      // TODO: Better algorithm selection/performance model.
      // TODO: Make tuneable.
      if (count <= 1<<9) {
        algo = AllreduceAlgorithm::mpi_recursive_doubling;
      } else {
        algo = AllreduceAlgorithm::mpi_rabenseifner;
      }
    }
    switch (algo) {
      case AllreduceAlgorithm::mpi_passthrough:
        internal::mpi::nb_passthrough_allreduce(sendbuf, recvbuf, count, op, comm,
                                                req);
        break;
      case AllreduceAlgorithm::mpi_recursive_doubling:
        internal::mpi::nb_recursive_doubling_allreduce(
            sendbuf, recvbuf, count, op, comm, req);
        break;
      case AllreduceAlgorithm::mpi_ring:
        internal::mpi::nb_ring_allreduce(sendbuf, recvbuf, count, op, comm, req);
        break;
      case AllreduceAlgorithm::mpi_rabenseifner:
        internal::mpi::nb_rabenseifner_allreduce(sendbuf, recvbuf, count, op, comm,
                                                 req);
        break;
        /*case AllreduceAlgorithm::mpi_pe_ring:
          internal::mpi::nb_pe_ring_allreduce(sendbuf, recvbuf, count, op, comm, req);
          break;*/
      default:
        throw_al_exception("Invalid algorithm for NonblockingAllreduce");
    }
  }

  template <typename T>
  static void NonblockingAllreduce(
      T* recvbuf, size_t count,
      ReductionOperator op, comm_type& comm,
      req_type& req,
      algo_type algo) {
    NonblockingAllreduce(internal::IN_PLACE<T>(), recvbuf, count, op, comm,
                         req, algo);
  }
};

template <>
inline bool Test<MPIBackend>(typename MPIBackend::req_type& req) {
  internal::ProgressEngine* pe = internal::get_progress_engine();
  return pe->is_complete(req);
}

template <>
inline void Wait<MPIBackend>(typename MPIBackend::req_type& req) {
  internal::ProgressEngine* pe = internal::get_progress_engine();
  pe->wait_for_completion(req);
}

}  // namespace Al<|MERGE_RESOLUTION|>--- conflicted
+++ resolved
@@ -384,26 +384,8 @@
   }
 }
 
-<<<<<<< HEAD
-/** Convert a MPI_Op to ReductionOperator. */
-inline ReductionOperator MPI_Op2ReductionOperator(MPI_Op op) {
-  switch (op) {
-  case MPI_SUM:
-    return ReductionOperator::sum;
-  case MPI_PROD:
-    return ReductionOperator::prod;
-  case MPI_MIN:
-    return ReductionOperator::min;
-  case MPI_MAX:
-    return ReductionOperator::max;
-  default:
-    throw_al_exception("Reduction operator not supported");
-  }
-}
-=======
 /** Default tag for blocking operations. */
 constexpr int default_tag = 0;
->>>>>>> f64b9cac
 
 /** Base state class for MPI allreduces. */
 template <typename T>
